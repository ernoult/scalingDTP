--- conflicted
+++ resolved
@@ -8,11 +8,4 @@
 
 cd ~/target_prop/scalingDTP
 
-<<<<<<< HEAD
 python main_pl.py run "$@" --data_dir $SLURM_TMPDIR
-=======
-
-python main_pl.py run "$@" --data_dir $SLURM_TMPDIR --seed $SLURM_ARRAY_TASK_ID
-
-#python main_pl.py run "$@" --data_dir $SLURM_TMPDIR
->>>>>>> cdfdc69c
