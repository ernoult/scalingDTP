<<<<<<< HEAD
from .resnet import ResNet18Hparams, ResNet34Hparams, resnet, ResNet, ResNet18, ResNet34
from .simple_vgg import SimpleVGGHparams, simple_vgg, SimpleVGG
from .lenet import LeNet
from .network import Network
from typing import Union
=======
from .lenet import LeNet
from .network import Network
from typing import Union

>>>>>>> 9fedd084
<|MERGE_RESOLUTION|>--- conflicted
+++ resolved
@@ -1,12 +1,6 @@
-<<<<<<< HEAD
 from .resnet import ResNet18Hparams, ResNet34Hparams, resnet, ResNet, ResNet18, ResNet34
 from .simple_vgg import SimpleVGGHparams, simple_vgg, SimpleVGG
 from .lenet import LeNet
 from .network import Network
 from typing import Union
-=======
-from .lenet import LeNet
-from .network import Network
-from typing import Union
 
->>>>>>> 9fedd084
