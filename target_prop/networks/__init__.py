--- conflicted
+++ resolved
@@ -1,12 +1,4 @@
-from .resnet import ResNet18Hparams, ResNet34Hparams, resnet, ResNet, ResNet18, ResNet34
-from .simple_vgg import SimpleVGGHparams, simple_vgg, SimpleVGG
-<<<<<<< HEAD
-from .lenet import LeNetHparams, lenet, LeNet
-from typing import Union
-
-Network = Union[ResNet18, ResNet34, SimpleVGG, LeNet]
-=======
 from .lenet import LeNet
 from .network import Network
 from typing import Union
->>>>>>> e04041e6
+
