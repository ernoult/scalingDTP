--- conflicted
+++ resolved
@@ -24,11 +24,7 @@
                     out_channels,
                     kernel_size=5,
                     stride=1,
-<<<<<<< HEAD
-                    padding=2,
-=======
                     padding=2, # in Meuleman code padding=2
->>>>>>> 15cb5fd4
                 ),
                 rho=activation(),
                 # NOTE: Even though `return_indices` is `False` here, we're actually passing
