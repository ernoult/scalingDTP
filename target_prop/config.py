--- conflicted
+++ resolved
@@ -27,7 +27,7 @@
     cifar10_normalization,
     imagenet32_normalization,
 )
-from target_prop.networks import ResNet18, SimpleVGG
+from target_prop.networks import ResNet18, SimpleVGG, LeNet
 
 Transform = Callable[[Tensor], Tensor]
 
@@ -46,17 +46,16 @@
     }
     available_networks: ClassVar[Dict[str, Type[nn.Sequential]]] = {
         "simple_vgg": SimpleVGG,
+        "lenet": LeNet,
         "resnet": ResNet18,
     }
 
     # Which dataset to use.
-<<<<<<< HEAD
-    dataset: str = choice(*available_datasets.keys(), default="cifar10")
-=======
+
     dataset: str = choice(available_datasets.keys(), default="cifar10")
     # Which network to use.
     network: str = choice(available_networks.keys(), default="simple_vgg")
->>>>>>> 6f74e75a
+
     # Directory where the dataset is to be downloaded. Uses the "DATA_DIR" environment
     # variable, if present, else a local "data" directory.
     data_dir: Path = Path(os.environ.get("DATA_DIR", "data"))
